--- conflicted
+++ resolved
@@ -2,19 +2,11 @@
 
 from setuptools import setup, find_packages
 
-<<<<<<< HEAD
 with open('VERSION','r') as _f:
     __version__ = _f.read().strip()
 
 setup(
     name='lnls',
-=======
-with open('VERSION', 'r') as _f:
-    __version__ = _f.read().strip()
-
-setup(
-    name='LNLS',
->>>>>>> fda3827f
     version=__version__,
     description='LNLS utilities',
     url='https://github.com/lnls-fac/lnls',
