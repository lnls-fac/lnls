--- conflicted
+++ resolved
@@ -1,17 +1,8 @@
 """."""
 import os as _os
-<<<<<<< HEAD
-
-from lnls.timer import *
-
-from . import ids, notebook, rotating_coil, utils
-=======
 
 from lnls.timer import Timer, TimerError
 
 from . import dialog, ids, rotating_coil, utils
 
-__all__ = ['utils', 'rotating_coil', 'ids', 'dialog']
->>>>>>> 14174929
-
-__all__ = ['utils', 'rotating_coil', 'ids', 'dialog', 'notebook']+__all__ = ['utils', 'rotating_coil', 'ids', 'dialog']